--- conflicted
+++ resolved
@@ -7,10 +7,6 @@
 
 import sys,os
 
-<<<<<<< HEAD
-import logging
-=======
->>>>>>> b4cc4b46
 from .logs import logplanes
 import logging
 
